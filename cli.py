#!/usr/bin/env python3

from enum import Enum
# from sys import argv
# from pprint import pprint
# from typing import Union
# from pathlib import Path
# from requests.sessions import session

import typer
# from typer.params import Argument
# from lib.centralCLI.central import CentralApi, BuildCLI, utils
# from lib.centralCLI import utils
from lib.centralCLI.central import CentralApi, BuildCLI, utils, config, log

# from pycentral.workflows.workflows_utils import get_conn_from_file
from pathlib import Path
import os

_config_dir = Path.joinpath(Path(__file__).parent, "config")
# _config_file = _config_dir.joinpath("config.yaml")
_def_import_file = _config_dir.joinpath("stored-tasks.yaml")
SPIN_TXT_AUTH = "Establishing Session with Aruba Central API Gateway..."
SPIN_TXT_CMDS = "Sending Commands to Aruba Central API Gateway..."
SPIN_TXT_DATA = "Collecting Data from Aruba Central API Gateway..."
# import click_spinner  # NoQA

# central = get_conn_from_file(filename=_config_file)


# -- break up arguments passed as single string from vscode promptString --
def get_arguments_from_import(import_file: str, key: str = None):
    args = utils.read_yaml(_import_file)
    if key and key in args:
        args = args[key]

    sys.argv += args

    return sys.argv


import sys  # NoQA
sys.argv[0] = 'cencli'
try:
    if len(sys.argv) > 1:
        if " " in sys.argv[1] or not sys.argv[1]:
            vsc_args = sys.argv.pop(1)
            if vsc_args:
                if "\\'" in vsc_args:
                    _loc = vsc_args.find("\\'")
                    _before = vsc_args[:_loc - 1]
                    _str_end = vsc_args.find("\\'", _loc + 1)
                    sys.argv += _before.split()
                    sys.argv += [f"{vsc_args[_loc + 2:_str_end]}"]
                    sys.argv += vsc_args[_str_end + 2:].split()
                else:
                    sys.argv += vsc_args.split()

    if len(sys.argv) > 2:
        _import_file, _import_key = None, None
        if sys.argv[2].endswith((".yaml", ".yml")):
            _import_file = sys.argv.pop(2)
            if not utils.valid_file(_import_file):
                if utils.valid_file(os.path.join(_config_dir, _import_file)):
                    _import_file = os.path.join(_config_dir, _import_file)

            if len(sys.argv) > 2:
                _import_key = sys.argv.pop(2)

        sys.argv = get_arguments_from_import(_import_file, key=_import_key)
except Exception:
    pass


app = typer.Typer()


class ShowLevel1(str, Enum):
    devices = "devices"
    # devices = "dev"
    switch = "switch"
    groups = "groups"
    sites = "sites"
    clients = "clients"
    aps = "ap"
    gateway = "gateway"
    # gateways = "gateways"
    template = "template"
    variables = "variables"
    certs = "certs"


class TemplateLevel1(str, Enum):
    update = "update"
    delete = "delete"
    add = "add"


def eval_resp(resp):
    if not resp.ok:
        typer.echo(f"{typer.style('ERROR:', fg=typer.colors.RED)} "
                   f"{resp.output.get('description', resp.error).replace('Error: ', '')}"
                   )
    else:
        return resp.output


def caas_response(resp):
    if not resp.ok:
        typer.echo(f"[{resp.status_code}] {resp.text} {resp.reason}")
        return
    else:
        resp = resp.json()

    print()
    lines = "-" * 22
    typer.echo(lines)
    if resp.get("_global_result", {}).get("status", '') == 0:
        typer.echo("Global Result: Success")
    else:
        typer.echo("Global Result: Failure")
    typer.echo(lines)
    _bypass = None
    if resp.get("cli_cmds_result"):
        typer.echo("\n -- Command Results --")
        for cmd_resp in resp["cli_cmds_result"]:
            for _c, _r in cmd_resp.items():
                _r_code = _r.get("status")
                if _r_code == 0:
                    _r_pretty = "OK"
                else:
                    _r_pretty = f"ERROR {_r_code}"
                _r_txt = _r.get("status_str")
                typer.echo(f" [{_bypass or _r_pretty}] {_c}")
                if not _r_code == 0:
                    _bypass = "bypassed"
                    if _r_txt:
                        typer.echo(f"\t{_r_txt}\n")
                    typer.echo("-" * 65)
                    typer.echo("!! Remaining Commands bypassed due to Error in previous object !!")
                    typer.echo("-" * 65)
                elif _r_txt and not _bypass:
                    typer.echo(f"\t{_r_txt}")
        print()


@app.command()
def bulk_edit(input_file: str = typer.Argument(None)):
    # session = CentralApi()
    cli = BuildCLI(session=session)
    # TODO log cli
    if cli.cmds:
        for dev in cli.data:
            group_dev = f"{cli.data[dev]['_common'].get('group')}/{dev}"
            resp = session.caasapi(group_dev, cli.cmds)
            caas_response(resp)


@app.command()
def show(what: ShowLevel1 = typer.Argument(...), dev_type: str = typer.Argument(None), group: str = None,
         json: bool = typer.Option(False, "-j", is_flag=True, help="Output in JSON")):
    # session = utils.spinner(SPIN_TXT_AUTH, CentralApi)

    if not dev_type:
        if what.startswith("gateway"):
            what, dev_type = "devices", "gateway"

        elif what.lower() in ["iap", "ap", "aps"]:
            what, dev_type = "devices", "iap"

        elif what.lower() == "switch":
            what, dev_type = "devices", "switch"

    # -- // Peform GET Call \\ --
    resp = None
    if what == "devices":
        if dev_type:
            dev_type = "gateway" if dev_type == "gateways" else dev_type
            if not group:
                resp = utils.spinner(SPIN_TXT_DATA, session.get_dev_by_type, dev_type)
            else:
                resp = utils.spinner(SPIN_TXT_DATA, session.get_gateways_by_group, group)

    elif what == "groups":
        resp = session.get_all_groups()

    elif what == "template":
        if dev_type:
            if group:
                # dev_type is template name in this case
                resp = utils.spinner(SPIN_TXT_DATA, session.get_template, group, dev_type)
            else:
                # dev_type is device serial num in this case
                resp = session.get_variablised_template(dev_type)

    # if dev_type provided (serial_num) gets vars for that dev otherwise gets vars for all devs
    elif what == "variables":
        resp = session.get_variables(dev_type)

    elif what == "certs":
        resp = session.get_certificates()

    data = None if not resp else eval_resp(resp)

    if data:
        typer.echo("\n--")
        # Strip needless inconsistent json key from dict if present
        if isinstance(data, dict):
            data = data.get("data", data)

        if isinstance(data, dict):
            data = data.get("devices", data)

        if isinstance(data, dict):
            data = data.get("mcs", data)

        if isinstance(data, dict):
            data = data.get("group", data)

        if isinstance(data, str):
            typer.echo_via_pager(data)
        else:
            _global_displayed = False
            for _ in data:
                if isinstance(_, list) and len(_) == 1:
                    typer.echo(_[0])

                elif isinstance(_, dict):
                    if not _global_displayed and _.get("customer_id"):
                        typer.echo(f"customer_id: {_['customer_id']}")
                        typer.echo(f"customer_name: {_['customer_name']}")
                        _global_displayed = True
                    typer.echo("--")
                    for k, v in _.items():
                        # strip needless return keys from displayed output
                        if k not in ["customer_id", "customer_name"]:
                            typer.echo(f"{k}: {v}")
                elif isinstance(_, str):
                    if isinstance(data, dict) and data.get(_):
                        _key = typer.style(_, fg=typer.colors.CYAN)
                        typer.echo(f"{_key}:")
                        for k, v in sorted(data[_].items()):
                            typer.echo(f"    {k}: {v}")
                    else:
                        typer.echo(_)

        typer.echo("--\n")


@app.command()
def template(operation: TemplateLevel1 = typer.Argument(...),
             what: str = typer.Argument(...),
             device: str = typer.Argument(None),
             variable: str = typer.Argument(None),
             value: str = typer.Argument(None)
             ):

    if operation == "update":
        if what == "variable":
            if variable and value and device:
                ses = utils.spinner(SPIN_TXT_AUTH, CentralApi)
                payload = {"variables": {variable: value}}
                _resp = ses.update_variables(device, payload)
                if _resp:
                    typer.echo(f"{typer.style('Success', fg=typer.colors.GREEN)}")
                else:
                    typer.echo(f"{typer.style('Error Returned', fg=typer.colors.RED)}")


@app.command()
def add_vlan(group_dev: str = typer.Argument(...), pvid: str = typer.Argument(...), ip: str = typer.Argument(None),
             mask: str = typer.Argument("255.255.255.0"), name: str = None, description: str = None,
             interface: str = None, vrid: str = None, vrrp_ip: str = None, vrrp_pri: int = None):
    cmds = []
    cmds += [f"vlan {pvid}", "!"]
    if name:
        cmds += [f"vlan-name {name}", "!", f"vlan {name} {pvid}", "!"]
    if ip:
        _fallback_desc = f"VLAN{pvid}-SVI"
        cmds += [f"interface vlan {pvid}", f"description {description or name or _fallback_desc}", f"ip address {ip} {mask}", "!"]
    if vrid:
        cmds += [f"vrrp {vrid}", f"ip address {vrrp_ip}", f"vlan {pvid}"]
        if vrrp_pri:
            cmds += [f"priority {vrrp_pri}"]
        cmds += ["no shutdown", "!"]

    # session = CentralApi()
    # TODO move command gen to BuildCLI
    caas_response(session.caasapi(group_dev, cmds))
    # for c in cmds:
    #     typer.echo(c)


@app.command()
def import_vlan(import_file: str = typer.Argument(config.stored_tasks_file),
                key: str = None):
    if import_file == config.stored_tasks_file and not key:
        typer.echo("key is required when using the default import file")

    data = utils.read_yaml(import_file)
    if key:
        data = data.get(key)

    if data:
        args = data.get("arguments", [])
        kwargs = data.get("options", {})
        add_vlan(*args, **kwargs)


@app.command()
def batch(import_file: str = typer.Argument(config.stored_tasks_file),
          command: str = None, key: str = None):

    if import_file == _def_import_file and not key:
        typer.echo("key is required when using the default import file")
        # typer.Exit()

    data = utils.read_yaml(import_file)
    if key:
        data = data.get(key)

    if not data:
        _msg = typer.style(f"{key} not found in {import_file}.  No Data to Process", fg=typer.colors.RED, bold=True)
        typer.echo(_msg)
    else:
        args = data.get("arguments", [])
        kwargs = data.get("options", {})
        cmds = data.get("cmds", [])

        if not args:
            pass  # TODO error msg import data requires an argument specifying the group / device

        if command:
            try:
                exec(f"fn = {command}")
                fn(*args, **kwargs)  # type: ignore # NoQA
            except AttributeError:
                typer.echo(f"{command} doesn't appear to be valid")
        elif cmds:
            # if "!" not in cmds:
            #     cmds = '^!^'.join(cmds).split("^")
            # with click_spinner.spinner():
            ses = utils.spinner(SPIN_TXT_AUTH, CentralApi)
            kwargs = {**kwargs, **{"cli_cmds": cmds}}
            resp = utils.spinner(SPIN_TXT_CMDS, ses.caasapi, *args, **kwargs)
            caas_response(resp)


@app.command()
def refresh_tokens():
    pass


def _refresh_tokens():
    # access token in config is overriden stored in tok file in config dir
    session = CentralApi()
    central = session.central
<<<<<<< HEAD
    # Commented out as I have no idea what it was doing. Maybe from a previous auth process? -mrose
    # central.token_store["path"] = _config_dir
=======
    # central.token_store["path"] = config.base_dir.joinpath(".token")
>>>>>>> 2e2784d0
    token = central.loadToken()
    if token:
        # refresh token on every launch
        token = central.refreshToken(token)
        if token:
            central.storeToken(token)
            central.central_info["token"] = token

    return session


log.info("-- Script Starting --", show=False)  # just testing log can remove
if __name__ == "__main__":
    session = _refresh_tokens()
    app()
else:
    session = _refresh_tokens()
    app()<|MERGE_RESOLUTION|>--- conflicted
+++ resolved
@@ -355,12 +355,8 @@
     # access token in config is overriden stored in tok file in config dir
     session = CentralApi()
     central = session.central
-<<<<<<< HEAD
-    # Commented out as I have no idea what it was doing. Maybe from a previous auth process? -mrose
-    # central.token_store["path"] = _config_dir
-=======
+
     # central.token_store["path"] = config.base_dir.joinpath(".token")
->>>>>>> 2e2784d0
     token = central.loadToken()
     if token:
         # refresh token on every launch
