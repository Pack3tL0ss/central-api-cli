#!/usr/bin/env python3

from enum import Enum


import typer
from lib.centralCLI.central import CentralApi, BuildCLI, utils, config, log

# from pathlib import Path
# import os


SPIN_TXT_AUTH = "Establishing Session with Aruba Central API Gateway..."
SPIN_TXT_CMDS = "Sending Commands to Aruba Central API Gateway..."
SPIN_TXT_DATA = "Collecting Data from Aruba Central API Gateway..."


def get_arguments_from_import(import_file: str, key: str = None) -> list:
    """Get arguments from default import_file (stored_tasks.yaml)

    Args:
        import_file (str): name of import file
        key (str, optional): return single value for specific key if provided. Defaults to None.

    Returns:
        list: updated sys.argv list.
    """
    args = utils.read_yaml(_import_file)
    if key and key in args:
        args = args[key]

    sys.argv += args

    return sys.argv


# -- break up arguments passed as single string from vscode promptString --
import sys  # NoQA
sys.argv[0] = 'cencli'
try:
    if len(sys.argv) > 1:
        if " " in sys.argv[1] or not sys.argv[1]:
            vsc_args = sys.argv.pop(1)
            if vsc_args:
                if "\\'" in vsc_args:
                    _loc = vsc_args.find("\\'")
                    _before = vsc_args[:_loc - 1]
                    _str_end = vsc_args.find("\\'", _loc + 1)
                    sys.argv += _before.split()
                    sys.argv += [f"{vsc_args[_loc + 2:_str_end]}"]
                    sys.argv += vsc_args[_str_end + 2:].split()
                else:
                    sys.argv += vsc_args.split()

    if len(sys.argv) > 2:
        _import_file, _import_key = None, None
        if sys.argv[2].endswith((".yaml", ".yml")):
            _import_file = sys.argv.pop(2)
            if not utils.valid_file(_import_file):
                if utils.valid_file(config.dir.joinpath(_import_file)):
                    _import_file = config.dir.joinpath(_import_file)

            if len(sys.argv) > 2:
                _import_key = sys.argv.pop(2)

        sys.argv = get_arguments_from_import(_import_file, key=_import_key)
except Exception:
    pass


app = typer.Typer()


class ShowLevel1(str, Enum):
<<<<<<< HEAD
    devices = "dev"
=======
    devices = "devices"
>>>>>>> a3593bf0
    switch = "switch"
    groups = "groups"
    sites = "sites"
    # site_details = "site_details"
    clients = "clients"
    ap = "ap"
    gateway = "gateway"
    template = "template"
    variables = "variables"
    certs = "certs"


class TemplateLevel1(str, Enum):
    update = "update"
    delete = "delete"
    add = "add"


def eval_resp(resp):
    if not resp.ok:
        typer.echo(f"{typer.style('ERROR:', fg=typer.colors.RED)} "
                   f"{resp.output.get('description', resp.error).replace('Error: ', '')}"
                   )
    else:
        return resp.output


def caas_response(resp):
    if not resp.ok:
        typer.echo(f"[{resp.status_code}] {resp.error} \n{resp.output}")
        return
    else:
        resp = resp.output

    print()
    lines = "-" * 22
    typer.echo(lines)
    if resp.get("_global_result", {}).get("status", '') == 0:
        typer.echo("Global Result: Success")
    else:
        typer.echo("Global Result: Failure")
    typer.echo(lines)
    _bypass = None
    if resp.get("cli_cmds_result"):
        typer.echo("\n -- Command Results --")
        for cmd_resp in resp["cli_cmds_result"]:
            for _c, _r in cmd_resp.items():
                _r_code = _r.get("status")
                if _r_code == 0:
                    _r_pretty = "OK"
                else:
                    _r_pretty = f"ERROR {_r_code}"
                _r_txt = _r.get("status_str")
                typer.echo(f" [{_bypass or _r_pretty}] {_c}")
                if not _r_code == 0:
                    _bypass = "bypassed"
                    if _r_txt:
                        typer.echo(f"\t{_r_txt}\n")
                    typer.echo("-" * 65)
                    typer.echo("!! Remaining Commands bypassed due to Error in previous object !!")
                    typer.echo("-" * 65)
                elif _r_txt and not _bypass:
                    typer.echo(f"\t{_r_txt}")
        print()


@app.command()
def bulk_edit(input_file: str = typer.Argument(None)):
    # session = _refresh_tokens(account)
    cli = BuildCLI(session=session)
    # TODO log cli
    if cli.cmds:
        for dev in cli.data:
            group_dev = f"{cli.data[dev]['_common'].get('group')}/{dev}"
            resp = session.caasapi(group_dev, cli.cmds)
            caas_response(resp)


@app.command()
def show(what: ShowLevel1 = typer.Argument(...),
         dev_type: str = typer.Argument(None),
         group: str = None,
         json: bool = typer.Option(False, "-j", is_flag=True, help="Output in JSON"),
         output: str = typer.Option("simple", help="Output to table format"),
         #  account: str = typer.Option("central_info", help="Pass the account name from the config file"),
         id: int = typer.Option(None, help="ID field used for certain commands")
         ):

    # session = _refresh_tokens(account)
    if not dev_type:
        if what.startswith("gateway"):
            what, dev_type = "devices", "gateway"

        elif what.lower() in ["iap", "ap", "aps"]:
            what, dev_type = "devices", "iap"

        elif what.lower() == "switch":
            what, dev_type = "devices", "switch"

    # -- // Peform GET Call \\ --
    resp = None
    if what == "devices":
        if dev_type:
            dev_type = "gateway" if dev_type == "gateways" else dev_type
            if not group:
                resp = utils.spinner(SPIN_TXT_DATA, session.get_dev_by_type, dev_type)
            else:
                resp = utils.spinner(SPIN_TXT_DATA, session.get_gateways_by_group, group)

    elif what == "groups":
        resp = session.get_all_groups()

    elif what == "sites":
        if id is None:
            resp = session.get_all_sites()
        else:
            resp = session.get_site_details(id)

    # elif what == "site_details":
    #     resp = session.get_site_details(id)

    elif what == "template":
        if dev_type:
            if group:
                # dev_type is template name in this case
                resp = utils.spinner(SPIN_TXT_DATA, session.get_template, group, dev_type)
            else:
                # dev_type is device serial num in this case
                resp = session.get_variablised_template(dev_type)

    # if dev_type provided (serial_num) gets vars for that dev otherwise gets vars for all devs
    elif what == "variables":
        resp = session.get_variables(dev_type)

    elif what == "certs":
        resp = session.get_certificates()

    elif what == "clients":
        resp = session.get_wlan_clients()
        # wired = session.get_wired_clients()
        # resp = {**wlan.output, **wired.output}

    data = None if not resp else eval_resp(resp)

    if data:
        # typer.echo("\n--")
        # Strip needless inconsistent json key from dict if present
        if isinstance(data, dict):
            data = data.get("data", data)

        if isinstance(data, dict):
            data = data.get("devices", data)

        if isinstance(data, dict):
            data = data.get("mcs", data)

        if isinstance(data, dict):
            data = data.get("group", data)
            data = data.get("clients", data)

        if isinstance(data, dict):
            data = data.get("sites", data)

        if isinstance(data, dict):  # site_details is returned as a dict instead of a list
            data = [data]

        # if isinstance(data, dict):
        #     data = data.get("site_details", data)
        # print(data)
        if isinstance(data, str):
            typer.echo_via_pager(data)
        # else:
        #     _global_displayed = False
        #     for _ in data:
        #         if isinstance(_, list) and len(_) == 1:
        #             typer.echo(_[0])

        #         elif isinstance(_, dict):
        #             if not _global_displayed and _.get("customer_id"):
        #                 typer.echo(f"customer_id: {_['customer_id']}")
        #                 typer.echo(f"customer_name: {_['customer_name']}")
        #                 _global_displayed = True
        #             typer.echo("--")
        #             for k, v in _.items():
        #                 # strip needless return keys from displayed output
        #                 if k not in ["customer_id", "customer_name"]:
        #                     typer.echo(f"{k}: {v}")
        #         elif isinstance(_, str):
        #             if isinstance(data, dict) and data.get(_):
        #                 _key = typer.style(_, fg=typer.colors.CYAN)
        #                 typer.echo(f"{_key}:")
        #                 for k, v in sorted(data[_].items()):
        #                     typer.echo(f"    {k}: {v}")
        #             else:
        #                 typer.echo(_)

        # typer.echo("--\n")
        if json is True:
            tablefmt = "json"
        elif output:
            tablefmt = output
        else:
            tablefmt = "simple"
        typer.echo(utils.output(data, tablefmt))


@app.command()
def template(operation: TemplateLevel1 = typer.Argument(...),
             what: str = typer.Argument(...),
             device: str = typer.Argument(None),
             variable: str = typer.Argument(None),
             value: str = typer.Argument(None)
             ):

    if operation == "update":
        if what == "variable":
            if variable and value and device:
                ses = utils.spinner(SPIN_TXT_AUTH, CentralApi)
                payload = {"variables": {variable: value}}
                _resp = ses.update_variables(device, payload)
                if _resp:
                    typer.echo(f"{typer.style('Success', fg=typer.colors.GREEN)}")
                else:
                    typer.echo(f"{typer.style('Error Returned', fg=typer.colors.RED)}")


@app.command()
def add_vlan(group_dev: str = typer.Argument(...), pvid: str = typer.Argument(...), ip: str = typer.Argument(None),
             mask: str = typer.Argument("255.255.255.0"), name: str = None, description: str = None,
             interface: str = None, vrid: str = None, vrrp_ip: str = None, vrrp_pri: int = None):
    cmds = []
    cmds += [f"vlan {pvid}", "!"]
    if name:
        cmds += [f"vlan-name {name}", "!", f"vlan {name} {pvid}", "!"]
    if ip:
        _fallback_desc = f"VLAN{pvid}-SVI"
        cmds += [f"interface vlan {pvid}", f"description {description or name or _fallback_desc}", f"ip address {ip} {mask}", "!"]
    if vrid:
        cmds += [f"vrrp {vrid}", f"ip address {vrrp_ip}", f"vlan {pvid}"]
        if vrrp_pri:
            cmds += [f"priority {vrrp_pri}"]
        cmds += ["no shutdown", "!"]

    # TODO move command gen to BuildCLI
    caas_response(session.caasapi(group_dev, cmds))


@app.command()
def import_vlan(import_file: str = typer.Argument(config.stored_tasks_file),
                key: str = None):
    if import_file == config.stored_tasks_file and not key:
        typer.echo("key is required when using the default import file")

    data = utils.read_yaml(import_file)
    if key:
        data = data.get(key)

    if data:
        args = data.get("arguments", [])
        kwargs = data.get("options", {})
        add_vlan(*args, **kwargs)


@app.command()
def batch(import_file: str = typer.Argument(config.stored_tasks_file),
          command: str = None, key: str = None):

    if import_file == config.stored_tasks_file and not key:
        typer.echo("key is required when using the default import file")
        raise typer.exit()

    data = utils.read_yaml(import_file)
    if key:
        data = data.get(key)

    if not data:
        _msg = typer.style(f"{key} not found in {import_file}.  No Data to Process", fg=typer.colors.RED, bold=True)
        typer.echo(_msg)
    else:
        args = data.get("arguments", [])
        kwargs = data.get("options", {})
        cmds = data.get("cmds", [])

        if not args:
            pass  # TODO error msg import data requires an argument specifying the group / device

        if command:
            try:
                exec(f"fn = {command}")
                fn(*args, **kwargs)  # type: ignore # NoQA
            except AttributeError:
                typer.echo(f"{command} doesn't appear to be valid")
        elif cmds:
            # if "!" not in cmds:
            #     cmds = '^!^'.join(cmds).split("^")
            # with click_spinner.spinner():
            # ses = utils.spinner(SPIN_TXT_AUTH, CentralApi)
            kwargs = {**kwargs, **{"cli_cmds": cmds}}
            resp = utils.spinner(SPIN_TXT_CMDS, session.caasapi, *args, **kwargs)
            caas_response(resp)


@app.command()
def refresh_tokens():
    pass


def _refresh_tokens(account_name: str) -> CentralApi:
    # access token in config is overriden stored in tok file in config dir
    session = utils.spinner(SPIN_TXT_AUTH, CentralApi, account_name)
    central = session.central

    token = central.loadToken()
    if token:  # Verifying we don't need to refresh at every launch
        # refresh token on every launch
        token = central.refreshToken(token)
        if token:
            central.storeToken(token)
            central.central_info["token"] = token

    return session


# extract account from arguments
account = "central_info"
if "--account" in sys.argv:
    idx = sys.argv.index("--account")
    for i in range(idx, idx + 2):
        account = sys.argv.pop(idx)


if account not in config.data:
    typer.echo(f"{typer.style('ERROR:', fg=typer.colors.RED)} "
               f"The specified account: '{account}' not defined in config.")

# debug flag ~ additional loggin, and all logs are echoed to tty
if "--debug" in sys.argv:
    config.DEBUG = True
    log.setLevel(10)  # DEBUG
    _ = sys.argv.pop(sys.argv.index("--debug"))

log.debug(" ".join(sys.argv))
session = _refresh_tokens(account)

app()<|MERGE_RESOLUTION|>--- conflicted
+++ resolved
@@ -72,11 +72,7 @@
 
 
 class ShowLevel1(str, Enum):
-<<<<<<< HEAD
-    devices = "dev"
-=======
     devices = "devices"
->>>>>>> a3593bf0
     switch = "switch"
     groups = "groups"
     sites = "sites"
